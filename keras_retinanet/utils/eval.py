--- conflicted
+++ resolved
@@ -265,15 +265,12 @@
         # compute average precision
         average_precision  = _compute_ap(recall, precision)
         average_precisions[label] = average_precision, num_annotations
-
-<<<<<<< HEAD
+        
+        # inference time        
+        inference_time = np.sum(all_inferences) / generator.size()
+        
         # compute F1 scores
         f1_score = _compute_f1(recall, precision)
         f1_scores[label] = f1_score, num_annotations
 
-    return average_precisions, f1_scores
-=======
-        inference_time = np.sum(all_inferences) / generator.size()
-
-    return average_precisions, inference_time
->>>>>>> 5524619f
+    return average_precisions, inference_time, f1_scores